#ifndef EDLIB_H
#define EDLIB_H

/**
 * @file
 * @author Martin Sosic
 * @brief Main header file, containing all public functions and structures.
 */

// Define EDLIB_API macro that, when on Windows and building a DLL,
// exports a function/struct so it is visible in the generated DLL.
// While this happens by default on Unix, it does not
// on Windows, and DLL will not be successfully linked, so we have to
// explicitely put this macro in front of every function/struct in here
// that is part of the Edlib API.
// EDLIB_DLL_EXPORT should be defined in the .cpp that implements this header.
// Check discussion here for more details:
//   https://github.com/Martinsos/edlib/pull/165
// or check this SO answer:
//   https://stackoverflow.com/a/538179/1509394
#if defined(_WIN32) || defined(_WIN64) || defined(__MINGW32__)
#    ifdef EDLIB_DLL_EXPORT
#        define EDLIB_API __declspec(dllexport)
#    else
#        define EDLIB_API __declspec(dllimport)
#    endif
#else
#    define EDLIB_API
#endif

#ifdef __cplusplus
extern "C" {
#endif

#ifndef EDLIB_SHARED
#define EDLIB_API
#elif !defined(_WIN32)
#define EDLIB_API __attribute__ ((visibility ("default")))
#elif defined(EDLIB_BUILD_SHARED)
#define EDLIB_API __declspec(dllexport)
#else
#define EDLIB_API __declspec(dllimport)
#endif

// Status codes
#define EDLIB_STATUS_OK 0
#define EDLIB_STATUS_ERROR 1

    /**
     * Alignment methods - how should Edlib treat gaps before and after query?
     */
    EDLIB_API typedef enum {
        /**
         * Global method. This is the standard method.
         * Useful when you want to find out how similar is first sequence to second sequence.
         */
        EDLIB_MODE_NW,
        /**
         * Prefix method. Similar to global method, but with a small twist - gap at query end is not penalized.
         * What that means is that deleting elements from the end of second sequence is "free"!
         * For example, if we had "AACT" and "AACTGGC", edit distance would be 0, because removing "GGC" from the end
         * of second sequence is "free" and does not count into total edit distance. This method is appropriate
         * when you want to find out how well first sequence fits at the beginning of second sequence.
         */
        EDLIB_MODE_SHW,
        /**
         * Infix method. Similar as prefix method, but with one more twist - gaps at query end and start are
         * not penalized. What that means is that deleting elements from the start and end of second sequence is "free"!
         * For example, if we had ACT and CGACTGAC, edit distance would be 0, because removing CG from the start
         * and GAC from the end of second sequence is "free" and does not count into total edit distance.
         * This method is appropriate when you want to find out how well first sequence fits at any part of
         * second sequence.
         * For example, if your second sequence was a long text and your first sequence was a sentence from that text,
         * but slightly scrambled, you could use this method to discover how scrambled it is and where it fits in
         * that text. In bioinformatics, this method is appropriate for aligning read to a sequence.
         */
        EDLIB_MODE_HW
    } EdlibAlignMode;

    /**
     * Alignment tasks - what do you want Edlib to do?
     */
    EDLIB_API typedef enum {
        EDLIB_TASK_DISTANCE,  //!< Find edit distance and end locations.
        EDLIB_TASK_LOC,       //!< Find edit distance, end locations and start locations.
        EDLIB_TASK_PATH       //!< Find edit distance, end locations and start locations and alignment path.
    } EdlibAlignTask;

    /**
     * Describes cigar format.
     * @see http://samtools.github.io/hts-specs/SAMv1.pdf
     * @see http://drive5.com/usearch/manual/cigar.html
     */
    EDLIB_API typedef enum {
        EDLIB_CIGAR_STANDARD,  //!< Match: 'M', Insertion: 'I', Deletion: 'D', Mismatch: 'M'.
        EDLIB_CIGAR_EXTENDED   //!< Match: '=', Insertion: 'I', Deletion: 'D', Mismatch: 'X'.
    } EdlibCigarFormat;

// Edit operations.
#define EDLIB_EDOP_MATCH 0    //!< Match.
#define EDLIB_EDOP_INSERT 1   //!< Insertion to target = deletion from query.
#define EDLIB_EDOP_DELETE 2   //!< Deletion from target = insertion to query.
#define EDLIB_EDOP_MISMATCH 3 //!< Mismatch.

    /**
     * @brief Defines two given characters as equal.
     */
    EDLIB_API typedef struct {
        char first;
        char second;
    } EdlibEqualityPair;

    /**
     * @brief Configuration object for edlibAlign() function.
     */
    EDLIB_API typedef struct {
        /**
         * Set k to non-negative value to tell edlib that edit distance is not larger than k.
         * Smaller k can significantly improve speed of computation.
         * If edit distance is larger than k, edlib will set edit distance to -1.
         * Set k to negative value and edlib will internally auto-adjust k until score is found.
         */
        int k;

        /**
         * Alignment method.
         * EDLIB_MODE_NW: global (Needleman-Wunsch)
         * EDLIB_MODE_SHW: prefix. Gap after query is not penalized.
         * EDLIB_MODE_HW: infix. Gaps before and after query are not penalized.
         */
        EdlibAlignMode mode;

        /**
         * Alignment task - tells Edlib what to calculate. Less to calculate, faster it is.
         * EDLIB_TASK_DISTANCE - find edit distance and end locations of optimal alignment paths in target.
         * EDLIB_TASK_LOC - find edit distance and start and end locations of optimal alignment paths in target.
         * EDLIB_TASK_PATH - find edit distance, alignment path (and start and end locations of it in target).
         */
        EdlibAlignTask task;

        /**
         * List of pairs of characters, where each pair defines two characters as equal.
         * This way you can extend edlib's definition of equality (which is that each character is equal only
         * to itself).
         * This can be useful if you have some wildcard characters that should match multiple other characters,
         * or e.g. if you want edlib to be case insensitive.
         * Can be set to NULL if there are none.
         */
        const EdlibEqualityPair* additionalEqualities;

        /**
         * Number of additional equalities, which is non-negative number.
         * 0 if there are none.
         */
        int additionalEqualitiesLength;
    } EdlibAlignConfig;

    /**
     * Helper method for easy construction of configuration object.
     * @return Configuration object filled with given parameters.
     */
<<<<<<< HEAD
    EDLIB_API EdlibAlignConfig edlibNewAlignConfig(int k, EdlibAlignMode mode, EdlibAlignTask task,
                                                   const EdlibEqualityPair* additionalEqualities,
                                                   int additionalEqualitiesLength);
=======
    EDLIB_API EdlibAlignConfig edlibNewAlignConfig(
        int k, EdlibAlignMode mode, EdlibAlignTask task,
        const EdlibEqualityPair* additionalEqualities,
        int additionalEqualitiesLength
    );
>>>>>>> 12428238

    /**
     * @return Default configuration object, with following defaults:
     *         k = -1, mode = EDLIB_MODE_NW, task = EDLIB_TASK_DISTANCE, no additional equalities.
     */
    EDLIB_API EdlibAlignConfig edlibDefaultAlignConfig(void);


    /**
     * Container for results of alignment done by edlibAlign() function.
     */
    EDLIB_API typedef struct {
        /**
         * EDLIB_STATUS_OK or EDLIB_STATUS_ERROR. If error, all other fields will have undefined values.
         */
        int status;

        /**
         * -1 if k is non-negative and edit distance is larger than k.
         */
        int editDistance;

        /**
         * Array of zero-based positions in target where optimal alignment paths end.
         * If gap after query is penalized, gap counts as part of query (NW), otherwise not.
         * Set to NULL if edit distance is larger than k.
         * If you do not free whole result object using edlibFreeAlignResult(), do not forget to use free().
         */
        int* endLocations;

        /**
         * Array of zero-based positions in target where optimal alignment paths start,
         * they correspond to endLocations.
         * If gap before query is penalized, gap counts as part of query (NW), otherwise not.
         * Set to NULL if not calculated or if edit distance is larger than k.
         * If you do not free whole result object using edlibFreeAlignResult(), do not forget to use free().
         */
        int* startLocations;

        /**
         * Number of end (and start) locations.
         */
        int numLocations;

        /**
         * Alignment is found for first pair of start and end locations.
         * Set to NULL if not calculated.
         * Alignment is sequence of numbers: 0, 1, 2, 3.
         * 0 stands for match.
         * 1 stands for insertion to target.
         * 2 stands for insertion to query.
         * 3 stands for mismatch.
         * Alignment aligns query to target from begining of query till end of query.
         * If gaps are not penalized, they are not in alignment.
         * If you do not free whole result object using edlibFreeAlignResult(), do not forget to use free().
         */
        unsigned char* alignment;

        /**
         * Length of alignment.
         */
        int alignmentLength;

        /**
         * Number of different characters in query and target together.
         */
        int alphabetLength;
    } EdlibAlignResult;

    /**
     * Frees memory in EdlibAlignResult that was allocated by edlib.
     * If you do not use it, make sure to free needed members manually using free().
     */
    EDLIB_API void edlibFreeAlignResult(EdlibAlignResult result);


    /**
     * Aligns two sequences (query and target) using edit distance (levenshtein distance).
     * Through config parameter, this function supports different alignment methods (global, prefix, infix),
     * as well as different modes of search (tasks).
     * It always returns edit distance and end locations of optimal alignment in target.
     * It optionally returns start locations of optimal alignment in target and alignment path,
     * if you choose appropriate tasks.
     * @param [in] query  First sequence.
     * @param [in] queryLength  Number of characters in first sequence.
     * @param [in] target  Second sequence.
     * @param [in] targetLength  Number of characters in second sequence.
     * @param [in] config  Additional alignment parameters, like alignment method and wanted results.
     * @return  Result of alignment, which can contain edit distance, start and end locations and alignment path.
     *          Make sure to clean up the object using edlibFreeAlignResult() or by manually freeing needed members.
     */
<<<<<<< HEAD
    EDLIB_API EdlibAlignResult edlibAlign(const char* query, int queryLength,
                                          const char* target, int targetLength,
                                          const EdlibAlignConfig config);
=======
    EDLIB_API EdlibAlignResult edlibAlign(
        const char* query, int queryLength,
        const char* target, int targetLength,
        const EdlibAlignConfig config
    );
>>>>>>> 12428238


    /**
     * Builds cigar string from given alignment sequence.
     * @param [in] alignment  Alignment sequence.
     *     0 stands for match.
     *     1 stands for insertion to target.
     *     2 stands for insertion to query.
     *     3 stands for mismatch.
     * @param [in] alignmentLength
     * @param [in] cigarFormat  Cigar will be returned in specified format.
     * @return Cigar string.
     *     I stands for insertion.
     *     D stands for deletion.
     *     X stands for mismatch. (used only in extended format)
     *     = stands for match. (used only in extended format)
     *     M stands for (mis)match. (used only in standard format)
     *     String is null terminated.
     *     Needed memory is allocated and given pointer is set to it.
     *     Do not forget to free it later using free()!
     */
<<<<<<< HEAD
    EDLIB_API char* edlibAlignmentToCigar(const unsigned char* alignment, int alignmentLength,
                                          EdlibCigarFormat cigarFormat);


=======
    EDLIB_API char* edlibAlignmentToCigar(
        const unsigned char* alignment, int alignmentLength,
        EdlibCigarFormat cigarFormat
    );
>>>>>>> 12428238

#ifdef __cplusplus
}
#endif

#endif // EDLIB_H<|MERGE_RESOLUTION|>--- conflicted
+++ resolved
@@ -7,41 +7,21 @@
  * @brief Main header file, containing all public functions and structures.
  */
 
-// Define EDLIB_API macro that, when on Windows and building a DLL,
-// exports a function/struct so it is visible in the generated DLL.
-// While this happens by default on Unix, it does not
-// on Windows, and DLL will not be successfully linked, so we have to
-// explicitely put this macro in front of every function/struct in here
-// that is part of the Edlib API.
-// EDLIB_DLL_EXPORT should be defined in the .cpp that implements this header.
-// Check discussion here for more details:
-//   https://github.com/Martinsos/edlib/pull/165
-// or check this SO answer:
-//   https://stackoverflow.com/a/538179/1509394
-#if defined(_WIN32) || defined(_WIN64) || defined(__MINGW32__)
-#    ifdef EDLIB_DLL_EXPORT
-#        define EDLIB_API __declspec(dllexport)
-#    else
-#        define EDLIB_API __declspec(dllimport)
-#    endif
-#else
-#    define EDLIB_API
-#endif
-
-#ifdef __cplusplus
-extern "C" {
-#endif
-
+// Define EDLIB_API macro to properly export symbols
 #ifndef EDLIB_SHARED
 #define EDLIB_API
 #elif !defined(_WIN32)
 #define EDLIB_API __attribute__ ((visibility ("default")))
-#elif defined(EDLIB_BUILD_SHARED)
+#elif defined(EDLIB_BUILD)
 #define EDLIB_API __declspec(dllexport)
 #else
 #define EDLIB_API __declspec(dllimport)
 #endif
 
+#ifdef __cplusplus
+extern "C" {
+#endif
+
 // Status codes
 #define EDLIB_STATUS_OK 0
 #define EDLIB_STATUS_ERROR 1
@@ -49,7 +29,7 @@
     /**
      * Alignment methods - how should Edlib treat gaps before and after query?
      */
-    EDLIB_API typedef enum {
+    typedef enum {
         /**
          * Global method. This is the standard method.
          * Useful when you want to find out how similar is first sequence to second sequence.
@@ -80,7 +60,7 @@
     /**
      * Alignment tasks - what do you want Edlib to do?
      */
-    EDLIB_API typedef enum {
+    typedef enum {
         EDLIB_TASK_DISTANCE,  //!< Find edit distance and end locations.
         EDLIB_TASK_LOC,       //!< Find edit distance, end locations and start locations.
         EDLIB_TASK_PATH       //!< Find edit distance, end locations and start locations and alignment path.
@@ -91,7 +71,7 @@
      * @see http://samtools.github.io/hts-specs/SAMv1.pdf
      * @see http://drive5.com/usearch/manual/cigar.html
      */
-    EDLIB_API typedef enum {
+    typedef enum {
         EDLIB_CIGAR_STANDARD,  //!< Match: 'M', Insertion: 'I', Deletion: 'D', Mismatch: 'M'.
         EDLIB_CIGAR_EXTENDED   //!< Match: '=', Insertion: 'I', Deletion: 'D', Mismatch: 'X'.
     } EdlibCigarFormat;
@@ -105,7 +85,7 @@
     /**
      * @brief Defines two given characters as equal.
      */
-    EDLIB_API typedef struct {
+    typedef struct {
         char first;
         char second;
     } EdlibEqualityPair;
@@ -113,7 +93,7 @@
     /**
      * @brief Configuration object for edlibAlign() function.
      */
-    EDLIB_API typedef struct {
+    typedef struct {
         /**
          * Set k to non-negative value to tell edlib that edit distance is not larger than k.
          * Smaller k can significantly improve speed of computation.
@@ -159,17 +139,11 @@
      * Helper method for easy construction of configuration object.
      * @return Configuration object filled with given parameters.
      */
-<<<<<<< HEAD
-    EDLIB_API EdlibAlignConfig edlibNewAlignConfig(int k, EdlibAlignMode mode, EdlibAlignTask task,
-                                                   const EdlibEqualityPair* additionalEqualities,
-                                                   int additionalEqualitiesLength);
-=======
     EDLIB_API EdlibAlignConfig edlibNewAlignConfig(
         int k, EdlibAlignMode mode, EdlibAlignTask task,
         const EdlibEqualityPair* additionalEqualities,
         int additionalEqualitiesLength
     );
->>>>>>> 12428238
 
     /**
      * @return Default configuration object, with following defaults:
@@ -181,7 +155,7 @@
     /**
      * Container for results of alignment done by edlibAlign() function.
      */
-    EDLIB_API typedef struct {
+    typedef struct {
         /**
          * EDLIB_STATUS_OK or EDLIB_STATUS_ERROR. If error, all other fields will have undefined values.
          */
@@ -261,17 +235,11 @@
      * @return  Result of alignment, which can contain edit distance, start and end locations and alignment path.
      *          Make sure to clean up the object using edlibFreeAlignResult() or by manually freeing needed members.
      */
-<<<<<<< HEAD
-    EDLIB_API EdlibAlignResult edlibAlign(const char* query, int queryLength,
-                                          const char* target, int targetLength,
-                                          const EdlibAlignConfig config);
-=======
     EDLIB_API EdlibAlignResult edlibAlign(
         const char* query, int queryLength,
         const char* target, int targetLength,
         const EdlibAlignConfig config
     );
->>>>>>> 12428238
 
 
     /**
@@ -293,17 +261,10 @@
      *     Needed memory is allocated and given pointer is set to it.
      *     Do not forget to free it later using free()!
      */
-<<<<<<< HEAD
-    EDLIB_API char* edlibAlignmentToCigar(const unsigned char* alignment, int alignmentLength,
-                                          EdlibCigarFormat cigarFormat);
-
-
-=======
     EDLIB_API char* edlibAlignmentToCigar(
         const unsigned char* alignment, int alignmentLength,
         EdlibCigarFormat cigarFormat
     );
->>>>>>> 12428238
 
 #ifdef __cplusplus
 }
